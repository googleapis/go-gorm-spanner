--- conflicted
+++ resolved
@@ -20,15 +20,10 @@
 	"testing"
 
 	"cloud.google.com/go/spanner/apiv1/spannerpb"
-<<<<<<< HEAD
 	structpb "github.com/golang/protobuf/ptypes/struct"
 	"github.com/googleapis/go-sql-spanner/testutil"
 	"gorm.io/gorm"
 	"gorm.io/gorm/clause"
-=======
-	"github.com/googleapis/go-sql-spanner/testutil"
-	"google.golang.org/protobuf/types/known/structpb"
->>>>>>> dd321336
 )
 
 type entity struct {
@@ -118,7 +113,6 @@
 	})
 }
 
-<<<<<<< HEAD
 func TestInsertOrUpdate(t *testing.T) {
 	t.Parallel()
 
@@ -230,14 +224,6 @@
 }
 
 func getLastSql(server *testutil.MockedSpannerInMemTestServer) string {
-	reqs := drainRequestsFromServer(server.TestSpanner)
-	execReqs := requestsOfType(reqs, reflect.TypeOf(&spannerpb.ExecuteSqlRequest{}))
-	if len(execReqs) > 0 {
-		return execReqs[len(execReqs)-1].(*spannerpb.ExecuteSqlRequest).Sql
-	}
-	return ""
-=======
-func getLastSql(server *testutil.MockedSpannerInMemTestServer) string {
 	return getLastSqlRequest(server).Sql
 }
 
@@ -248,7 +234,6 @@
 		return execReqs[len(execReqs)-1].(*spannerpb.ExecuteSqlRequest)
 	}
 	return &spannerpb.ExecuteSqlRequest{}
->>>>>>> dd321336
 }
 
 func requestsOfType(requests []interface{}, t reflect.Type) []interface{} {
@@ -273,7 +258,6 @@
 		}
 	}
 	return reqs
-<<<<<<< HEAD
 }
 
 func createEntityResult(id int, name string) *testutil.StatementResult {
@@ -303,6 +287,4 @@
 			Stats: &spannerpb.ResultSetStats{RowCount: &spannerpb.ResultSetStats_RowCountExact{RowCountExact: int64(1)}},
 		},
 	}
-=======
->>>>>>> dd321336
 }